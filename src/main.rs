mod cli;
mod file_suggest;

use std::{
<<<<<<< HEAD
    fs, io,
=======
    borrow::Cow,
    cell::Cell,
    fs,
>>>>>>> 6a5e1464
    path::{Path, PathBuf},
};

use anyhow::{Context, Result};
use clap::Parser as CliParser;
use reedline::{
    ColumnarMenu, Emacs, FileBackedHistory, KeyCode, KeyModifiers, Prompt, Reedline, ReedlineEvent,
    ReedlineMenu, Signal,
};
use tracing_subscriber::{filter::LevelFilter, fmt, prelude::*, EnvFilter};
use wsh_cmp::completer::Completer;
use wsh_lang::{
    shell_v2::Shell,
    v2::{Source, SourceError},
};

use crate::cli::Cli;
use file_suggest::FileSuggest;

#[cfg(feature = "dhat-heap")]
#[global_allocator]
static ALLOC: dhat::Alloc = dhat::Alloc;

fn main() -> Result<()> {
    // Heap profiler setup
    #[cfg(feature = "dhat-heap")]
    let _profiler = dhat::Profiler::new_heap();

    // Logging setup
    let fmt_layer = fmt::layer();
    let filter_layer = EnvFilter::builder()
        .with_default_directive(LevelFilter::WARN.into())
        .from_env()
        .context("error reading logging directives")?;
    tracing_subscriber::registry()
        .with(filter_layer)
        .with(fmt_layer)
        .init();

    let args = Cli::parse();
    if let Some(input) = args.input {
        let mut shell = Shell::new();
        run_file(input, &mut shell)?;
        return Ok(());
    }
    run_repl()?;

    Ok(())
}

fn run_file(path: impl AsRef<Path>, shell: &mut Shell) -> Result<()> {
    let path = path.as_ref();
    let contents = fs::read_to_string(path).context("error reading input file")?;
    let name = path.file_stem().unwrap().to_string_lossy();
    let source = Source::new(&name, contents);
    if let Err(err) = shell.run(&source) {
        err.fmt_on(&source, io::stderr())
            .context("problem writing error to stderr")?;
    }
    Ok(())
}

fn run_repl() -> Result<()> {
    println!("Welcome to wsh, the WebAssembly shell!\n");
    let mut shell = Shell::new();
    let home_dir = dirs::home_dir();
    let mut line_editor = line_editor(home_dir.as_ref().map(|home| home.join(".wsi_history")))?;
    if let Some(rc_file) = home_dir.as_ref().map(|home| home.join(".wsirc")) {
        if rc_file.try_exists().context("error finding .wsirc")? {
            run_file(rc_file, &mut shell)?;
        }
    }

    let prompt = WshPrompt {
        cwd: current_dir_string()
            .context("invalid current directory!")?
            .into(),
    };
    loop {
        let sig = line_editor.read_line(&prompt);
        match sig {
            Ok(Signal::Success(input)) => {
                let source = Source::new("<prompt>", input);
                if let Err(err) = shell.run(&source) {
                    err.fmt_on(&source, io::stderr())
                        .context("problem writing error to stderr")?;
                }
            }
            Ok(Signal::CtrlD) => break,
            Ok(Signal::CtrlC) => continue,
            Err(e) => todo!("{e:?}"),
        }

        println!();
    }

    Ok(())
}

fn line_editor(history_file: Option<PathBuf>) -> Result<Reedline> {
    let completion_menu = Box::new(ColumnarMenu::default().with_name("completion_menu"));
    let mut keybindings = reedline::default_emacs_keybindings();
    keybindings.add_binding(
        KeyModifiers::NONE,
        KeyCode::Tab,
        ReedlineEvent::UntilFound(vec![
            ReedlineEvent::Menu("completion_menu".to_string()),
            ReedlineEvent::MenuNext,
        ]),
    );
    let edit_mode = Box::new(Emacs::new(keybindings));

    let completer = Completer::new(Box::new(FileSuggest));
    let mut line_editor = Reedline::create()
        .with_completer(Box::new(completer))
        .with_menu(ReedlineMenu::EngineCompleter(completion_menu))
        .with_edit_mode(edit_mode);
    if let Some(file) = history_file {
        let hist = FileBackedHistory::with_file(100, file)?;
        line_editor = line_editor.with_history(Box::new(hist));
    }

    Ok(line_editor)
}

fn current_dir_string() -> Option<String> {
    std::env::current_dir()
        .ok()
        .map(|dir| dir.file_stem().unwrap().to_string_lossy().to_string())
}

struct WshPrompt {
    cwd: Cell<String>,
}

impl Prompt for WshPrompt {
    fn render_prompt_left(&self) -> Cow<str> {
        if let Some(cwd) = current_dir_string() {
            self.cwd.set(cwd)
        }
        let cwd = self.cwd.take();
        let prompt = format!("{cwd} ");
        self.cwd.set(cwd);
        Cow::Owned(prompt)
    }

    fn render_prompt_right(&self) -> Cow<str> {
        Cow::Borrowed("")
    }

    fn render_prompt_indicator(&self, _prompt_mode: reedline::PromptEditMode) -> Cow<str> {
        Cow::Borrowed("$ ")
    }

    fn render_prompt_multiline_indicator(&self) -> Cow<str> {
        Cow::Borrowed("> ")
    }

    fn render_prompt_history_search_indicator(
        &self,
        history_search: reedline::PromptHistorySearch,
    ) -> Cow<str> {
        let prefix = match history_search.status {
            reedline::PromptHistorySearchStatus::Passing => "",
            reedline::PromptHistorySearchStatus::Failing => "failing ",
        };

        Cow::Owned(format!(
            "({}reverse-search: {}) ",
            prefix, history_search.term
        ))
    }

    fn get_prompt_color(&self) -> reedline::Color {
        reedline::Color::White
    }

    fn get_indicator_color(&self) -> reedline::Color {
        reedline::Color::White
    }
}<|MERGE_RESOLUTION|>--- conflicted
+++ resolved
@@ -2,13 +2,9 @@
 mod file_suggest;
 
 use std::{
-<<<<<<< HEAD
-    fs, io,
-=======
     borrow::Cow,
     cell::Cell,
-    fs,
->>>>>>> 6a5e1464
+    fs, io,
     path::{Path, PathBuf},
 };
 
